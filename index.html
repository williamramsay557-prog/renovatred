--- conflicted
+++ resolved
@@ -28,16 +28,13 @@
   "imports": {
     "react": "https://aistudiocdn.com/react@^19.2.0",
     "react-dom/": "https://aistudiocdn.com/react-dom@^19.2.0/",
-<<<<<<< HEAD
     "react/": "https://aistudiocdn.com/react@^19.2.0/",
     "uuid": "https://aistudiocdn.com/uuid@^13.0.0",
     "@google/genai": "https://aistudiocdn.com/@google/genai@^1.27.0",
     "@supabase/supabase-js": "https://aistudiocdn.com/@supabase/supabase-js@^2.77.0",
     "@vitejs/plugin-react": "https://aistudiocdn.com/@vitejs/plugin-react@^5.1.0",
     "vite": "https://aistudiocdn.com/vite@^7.1.12"
-=======
     "react/": "https://aistudiocdn.com/react@^19.2.0/"
->>>>>>> ae0a69c4
   }
 }
 </script>
